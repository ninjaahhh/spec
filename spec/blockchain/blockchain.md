--- conflicted
+++ resolved
@@ -216,14 +216,6 @@
 
 ## Evidence
 
-<<<<<<< HEAD
-Evidence in Tendermint is implemented as a protobuf [oneof](https://developers.google.com/protocol-buffers/docs/proto3#oneof).
-
-```go
-type DuplicateVoteEvidence struct {
-  VoteA  Vote
-  VoteB  Vote
-=======
 Evidence in Tendermint is used to indicate breaches in the consensus by a validator. 
 It is implemented as the following interface.
 
@@ -276,7 +268,6 @@
 	Header             *Header 
 	Vote               *Vote  
 	InvalidHeaderField string
->>>>>>> 1bd2aacb
 }
 ```
 
